// Copyright 2018, Bosch Software Innovations GmbH.
//
// Licensed under the Apache License, Version 2.0 (the "License");
// you may not use this file except in compliance with the License.
// You may obtain a copy of the License at
//
//     http://www.apache.org/licenses/LICENSE-2.0
//
// Unless required by applicable law or agreed to in writing, software
// distributed under the License is distributed on an "AS IS" BASIS,
// WITHOUT WARRANTIES OR CONDITIONS OF ANY KIND, either express or implied.
// See the License for the specific language governing permissions and
// limitations under the License.

#include "rosbag2_cpp/writers/sequential_writer.hpp"

#include <algorithm>
#include <chrono>
#include <filesystem>
#include <memory>
#include <stdexcept>
#include <string>
#include <sstream>
#include <unordered_map>
#include <utility>
#include <vector>
#include <iomanip>

#include "rcpputils/env.hpp"

#include "rosbag2_cpp/info.hpp"
#include "rosbag2_cpp/logging.hpp"
#include "rosbag2_cpp/service_utils.hpp"

#include "rosbag2_storage/default_storage_id.hpp"
#include "rosbag2_storage/storage_options.hpp"

namespace fs = std::filesystem;

namespace rosbag2_cpp
{
namespace writers
{

namespace
{
std::string strip_parent_path(const std::string & relative_path)
{
  return fs::path(relative_path).filename().generic_string();
}
}  // namespace

SequentialWriter::SequentialWriter(
  std::unique_ptr<rosbag2_storage::StorageFactoryInterface> storage_factory,
  std::shared_ptr<SerializationFormatConverterFactoryInterface> converter_factory,
  std::unique_ptr<rosbag2_storage::MetadataIo> metadata_io)
: storage_factory_(std::move(storage_factory)),
  converter_factory_(std::move(converter_factory)),
  storage_(nullptr),
  metadata_io_(std::move(metadata_io)),
  converter_(nullptr),
  topics_names_to_info_(),
  topic_names_to_message_definitions_(),
  metadata_()
{}

SequentialWriter::~SequentialWriter()
{
  // Deleting all callbacks before calling close(). Calling callbacks from destructor is not safe.
  // Callbacks likely was created after SequentialWriter object and may point to the already
  // destructed objects.
  callback_manager_.delete_all_callbacks();
  SequentialWriter::close();
}

void SequentialWriter::init_metadata()
{
  metadata_ = rosbag2_storage::BagMetadata{};
  metadata_.storage_identifier = storage_->get_storage_identifier();
  metadata_.starting_time = std::chrono::time_point<std::chrono::high_resolution_clock>(
    std::chrono::nanoseconds::max());
  metadata_.relative_file_paths = {strip_parent_path(storage_->get_relative_file_path())};
  rosbag2_storage::FileInformation file_info{};
  file_info.path = strip_parent_path(storage_->get_relative_file_path());
  file_info.starting_time = std::chrono::time_point<std::chrono::high_resolution_clock>(
    std::chrono::nanoseconds::max());
  file_info.message_count = 0;
  metadata_.custom_data = storage_options_.custom_data;
  metadata_.files = {file_info};
  metadata_.ros_distro = rcpputils::get_env_var("ROS_DISTRO");
  if (metadata_.ros_distro.empty()) {
    ROSBAG2_CPP_LOG_WARN(
      "Environment variable ROS_DISTRO not set, can't store value in bag metadata.");
  }
}

void SequentialWriter::open(
  const rosbag2_storage::StorageOptions & storage_options,
  const ConverterOptions & converter_options)
{
  // Note. close and open methods protected with mutex on upper rosbag2_cpp::writer level.
  if (is_open_) {
    return;  // The writer already opened
  }
  base_folder_ = storage_options.uri;
  storage_options_ = storage_options;

  if (storage_options_.storage_id.empty()) {
    storage_options_.storage_id = rosbag2_storage::get_default_storage_id();
  }

  if (converter_options.output_serialization_format !=
    converter_options.input_serialization_format)
  {
    converter_ = std::make_unique<Converter>(converter_options, converter_factory_);
  }

<<<<<<< HEAD
  rcpputils::fs::path storage_path(storage_options.uri);
  if (!storage_path.is_directory()) {
      bool dir_created = rcpputils::fs::create_directories(storage_path);
      if (!dir_created) {
        std::stringstream error;
        error << "Failed to create bag directory (" << storage_path.string() << ").";
        throw std::runtime_error{error.str()};
      }
=======
  fs::path storage_path(storage_options.uri);
  if (fs::is_directory(storage_path)) {
    std::stringstream error;
    error << "Bag directory already exists (" << storage_path.string() <<
      "), can't overwrite existing bag";
    throw std::runtime_error{error.str()};
  }

  bool dir_created = fs::create_directories(storage_path);
  if (!dir_created) {
    std::stringstream error;
    error << "Failed to create bag directory (" << storage_path.string() << ").";
    throw std::runtime_error{error.str()};
>>>>>>> 6e82f52f
  }

  storage_options_.uri = format_storage_uri(base_folder_, 0);
  storage_ = storage_factory_->open_read_write(storage_options_);
  if (!storage_) {
    throw std::runtime_error("No storage could be initialized. Abort");
  }

  if (storage_options_.max_bagfile_size != 0 &&
    storage_options_.max_bagfile_size < storage_->get_minimum_split_file_size())
  {
    std::stringstream error;
    error << "Invalid bag splitting size given. Please provide a value greater than " <<
      storage_->get_minimum_split_file_size() << ". Specified value of " <<
      storage_options.max_bagfile_size;
    throw std::runtime_error{error.str()};
  }

  use_cache_ = storage_options.max_cache_size > 0u;
  if (storage_options.snapshot_mode && !use_cache_) {
    throw std::runtime_error(
            "Max cache size must be greater than 0 when snapshot mode is enabled");
  }

  if (use_cache_) {
    if (storage_options.snapshot_mode) {
      message_cache_ = std::make_shared<rosbag2_cpp::cache::CircularMessageCache>(
        storage_options.max_cache_size);
    } else {
      message_cache_ = std::make_shared<rosbag2_cpp::cache::MessageCache>(
        storage_options.max_cache_size);
    }
    cache_consumer_ = std::make_unique<rosbag2_cpp::cache::CacheConsumer>(
      message_cache_,
      std::bind(&SequentialWriter::write_messages, this, std::placeholders::_1));
  }

  init_metadata();
  storage_->update_metadata(metadata_);
  is_open_ = true;
}

void SequentialWriter::close()
{
  // Note. close and open methods protected with mutex on upper rosbag2_cpp::writer level.
  if (!is_open_.exchange(false)) {
    return;  // The writer is not open
  }
  if (use_cache_) {
    // destructor will flush message cache
    cache_consumer_.reset();
    message_cache_.reset();
  }

  if (!base_folder_.empty()) {
    finalize_metadata();
    if (storage_) {
      storage_->update_metadata(metadata_);
    }
    metadata_io_->write_metadata(base_folder_, metadata_);
  }

  if (storage_) {
    storage_.reset();  // Destroy storage before calling WRITE_SPLIT callback to make sure that
    // bag file was closed before callback call.
  }
  if (!metadata_.relative_file_paths.empty()) {
    // Take the latest file name from metadata in case if it was updated after compression in
    // derived class
    auto closed_file =
      (fs::path(base_folder_) / metadata_.relative_file_paths.back()).generic_string();
    execute_bag_split_callbacks(closed_file, "");
  }

  topics_names_to_info_.clear();
  topic_names_to_message_definitions_.clear();

  converter_.reset();
}

void SequentialWriter::create_topic(const rosbag2_storage::TopicMetadata & topic_with_type)
{
  if (topics_names_to_info_.find(topic_with_type.name) !=
    topics_names_to_info_.end())
  {
    // nothing to do, topic already created
    return;
  }
  rosbag2_storage::MessageDefinition definition;

  std::string topic_type;
  if (is_service_event_topic(topic_with_type.name, topic_with_type.type)) {
    // change service event type to service type for next step to get message definition
    topic_type = service_event_topic_type_to_service_type(topic_with_type.type);
  } else {
    topic_type = topic_with_type.type;
  }

  try {
    definition = message_definitions_.get_full_text(topic_type);
  } catch (DefinitionNotFoundError &) {
    definition = rosbag2_storage::MessageDefinition::empty_message_definition_for(topic_type);
  }
  create_topic(topic_with_type, definition);
}

void SequentialWriter::create_topic(
  const rosbag2_storage::TopicMetadata & topic_with_type,
  const rosbag2_storage::MessageDefinition & message_definition)
{
  if (topics_names_to_info_.find(topic_with_type.name) !=
    topics_names_to_info_.end())
  {
    // nothing to do, topic already created
    return;
  }

  if (!is_open_) {
    throw std::runtime_error("Bag is not open. Call open() before writing.");
  }

  rosbag2_storage::TopicInformation info{};
  info.topic_metadata = topic_with_type;

  bool insert_succeeded = false;
  {
    std::lock_guard<std::mutex> lock(topics_info_mutex_);
    const auto insert_res = topics_names_to_info_.insert(
      std::make_pair(topic_with_type.name, info));
    insert_succeeded = insert_res.second;
  }

  if (!insert_succeeded) {
    std::stringstream errmsg;
    errmsg << "Failed to insert topic \"" << topic_with_type.name << "\"!";

    throw std::runtime_error(errmsg.str());
  }

  topic_names_to_message_definitions_.insert(
    std::make_pair(topic_with_type.name, message_definition));

  storage_->create_topic(topic_with_type, message_definition);

  if (converter_) {
    converter_->add_topic(topic_with_type.name, topic_with_type.type);
  }
}

void SequentialWriter::remove_topic(const rosbag2_storage::TopicMetadata & topic_with_type)
{
  if (!is_open_) {
    throw std::runtime_error("Bag is not open. Call open() before removing.");
  }

  bool erased = false;
  {
    std::lock_guard<std::mutex> lock(topics_info_mutex_);
    erased = topics_names_to_info_.erase(topic_with_type.name) > 0;
    erased = erased && (topic_names_to_message_definitions_.erase(topic_with_type.name) > 0);
  }

  if (erased) {
    storage_->remove_topic(topic_with_type);
  } else {
    std::stringstream errmsg;
    errmsg << "Failed to remove the non-existing topic \"" <<
      topic_with_type.name << "\"!";

    throw std::runtime_error(errmsg.str());
  }
}

std::string SequentialWriter::format_storage_uri(
  const std::string & base_folder, uint64_t storage_count)
{
  // Get the current date and time
  auto now = std::chrono::system_clock::now();
  auto now_c = std::chrono::system_clock::to_time_t(now);

  // Format the date and time into a string (e.g., YYYYMMDD_HHMMSS)
  std::stringstream date_time_stream;
  date_time_stream << std::put_time(std::localtime(&now_c), "%Y%m%d_%H%M%S");

  // Create the file name with date, time, and storage count
  std::stringstream storage_file_name;
<<<<<<< HEAD
  storage_file_name << rcpputils::fs::path(base_folder).filename().string()
                    << "_" << date_time_stream.str()
                    << "_" << storage_count;

  // Combine the base folder and the file name
  return (rcpputils::fs::path(base_folder) / storage_file_name.str()).string();
=======
  storage_file_name << fs::path(base_folder).filename().generic_string() << "_" <<
    storage_count;

  return (fs::path(base_folder) / storage_file_name.str()).generic_string();
>>>>>>> 6e82f52f
}


void SequentialWriter::switch_to_next_storage()
{
  // consume remaining message cache
  if (use_cache_) {
    cache_consumer_->stop();
    message_cache_->log_dropped();
  }

  storage_->update_metadata(metadata_);
  storage_options_.uri = format_storage_uri(
    base_folder_,
    metadata_.relative_file_paths.size());
  storage_ = storage_factory_->open_read_write(storage_options_);
  if (!storage_) {
    std::stringstream errmsg;
    errmsg << "Failed to rollover bagfile to new file: \"" << storage_options_.uri << "\"!";

    throw std::runtime_error(errmsg.str());
  }
  storage_->update_metadata(metadata_);
  // Re-register all topics since we rolled-over to a new bagfile.
  for (const auto & topic : topics_names_to_info_) {
    auto const & md = topic_names_to_message_definitions_[topic.first];
    storage_->create_topic(topic.second.topic_metadata, md);
  }

  if (use_cache_) {
    // restart consumer thread for cache
    cache_consumer_->start();
  }
}

std::string SequentialWriter::split_bagfile_local(bool execute_callbacks)
{
  auto closed_file = storage_->get_relative_file_path();
  switch_to_next_storage();
  auto opened_file = storage_->get_relative_file_path();

  metadata_.relative_file_paths.push_back(strip_parent_path(storage_->get_relative_file_path()));

  rosbag2_storage::FileInformation file_info{};
  file_info.starting_time = std::chrono::time_point<std::chrono::high_resolution_clock>(
    std::chrono::nanoseconds::max());
  file_info.path = strip_parent_path(storage_->get_relative_file_path());
  metadata_.files.push_back(file_info);

  if (execute_callbacks) {
    execute_bag_split_callbacks(closed_file, opened_file);
  }
  return opened_file;
}

void SequentialWriter::execute_bag_split_callbacks(
  const std::string & closed_file, const std::string & opened_file)
{
  auto info = std::make_shared<bag_events::BagSplitInfo>();
  info->closed_file = closed_file;
  info->opened_file = opened_file;
  callback_manager_.execute_callbacks(bag_events::BagEvent::WRITE_SPLIT, info);
}

void SequentialWriter::split_bagfile()
{
  (void)split_bagfile_local();
}

void SequentialWriter::write(std::shared_ptr<const rosbag2_storage::SerializedBagMessage> message)
{
  if (!is_open_) {
    throw std::runtime_error("Bag is not open. Call open() before writing.");
  }

  if (!message_within_accepted_time_range(message->recv_timestamp)) {
    return;
  }

  // Get TopicInformation handler for counting messages.
  rosbag2_storage::TopicInformation * topic_information {nullptr};
  try {
    topic_information = &topics_names_to_info_.at(message->topic_name);
  } catch (const std::out_of_range & /* oor */) {
    std::stringstream errmsg;
    errmsg << "Failed to write on topic '" << message->topic_name <<
      "'. Call create_topic() before first write.";
    throw std::runtime_error(errmsg.str());
  }

  const auto message_timestamp = std::chrono::time_point<std::chrono::high_resolution_clock>(
    std::chrono::nanoseconds(message->recv_timestamp));

  if (is_first_message_) {
    // Update bagfile starting time
    metadata_.starting_time = message_timestamp;
    is_first_message_ = false;
  }

  if (should_split_bagfile(message_timestamp)) {
    split_bagfile();
    metadata_.files.back().starting_time = message_timestamp;
  }

  metadata_.starting_time = std::min(metadata_.starting_time, message_timestamp);

  metadata_.files.back().starting_time =
    std::min(metadata_.files.back().starting_time, message_timestamp);
  const auto duration = message_timestamp - metadata_.starting_time;
  metadata_.duration = std::max(metadata_.duration, duration);

  const auto file_duration = message_timestamp - metadata_.files.back().starting_time;
  metadata_.files.back().duration =
    std::max(metadata_.files.back().duration, file_duration);

  auto converted_msg = get_writeable_message(message);

  metadata_.files.back().message_count++;
  if (storage_options_.max_cache_size == 0u) {
    // If cache size is set to zero, we write to storage directly
    storage_->write(converted_msg);
    ++topic_information->message_count;
  } else {
    // Otherwise, use cache buffer
    message_cache_->push(converted_msg);
  }
}

bool SequentialWriter::take_snapshot()
{
  if (!storage_options_.snapshot_mode) {
    ROSBAG2_CPP_LOG_WARN("SequentialWriter take_snaphot called when snapshot mode is disabled");
    return false;
  }
  message_cache_->notify_data_ready();
  return true;
}

std::shared_ptr<const rosbag2_storage::SerializedBagMessage>
SequentialWriter::get_writeable_message(
  std::shared_ptr<const rosbag2_storage::SerializedBagMessage> message)
{
  return converter_ ? converter_->convert(message) : message;
}

bool SequentialWriter::should_split_bagfile(
  const std::chrono::time_point<std::chrono::high_resolution_clock> & current_time) const
{
  // Assume we aren't splitting
  bool should_split = false;

  // Splitting by size
  if (storage_options_.max_bagfile_size !=
    rosbag2_storage::storage_interfaces::MAX_BAGFILE_SIZE_NO_SPLIT)
  {
    should_split = (storage_->get_bagfile_size() >= storage_options_.max_bagfile_size);
  }

  // Splitting by time
  if (storage_options_.max_bagfile_duration !=
    rosbag2_storage::storage_interfaces::MAX_BAGFILE_DURATION_NO_SPLIT)
  {
    auto max_duration_ns = std::chrono::duration_cast<std::chrono::nanoseconds>(
      std::chrono::seconds(storage_options_.max_bagfile_duration));
    should_split = should_split ||
      ((current_time - metadata_.files.back().starting_time) > max_duration_ns);
  }

  return should_split;
}

bool SequentialWriter::message_within_accepted_time_range(
  const rcutils_time_point_value_t current_time) const
{
  if (storage_options_.start_time_ns >= 0 &&
    static_cast<int64_t>(current_time) < storage_options_.start_time_ns)
  {
    return false;
  }

  if (storage_options_.end_time_ns >= 0 &&
    static_cast<int64_t>(current_time) > storage_options_.end_time_ns)
  {
    return false;
  }

  return true;
}

void SequentialWriter::finalize_metadata()
{
  metadata_.bag_size = 0;

  for (const auto & path : metadata_.relative_file_paths) {
    const auto bag_path = fs::path{path};

    if (fs::exists(bag_path)) {
      metadata_.bag_size += fs::file_size(bag_path);
    }
  }

  metadata_.topics_with_message_count.clear();
  metadata_.topics_with_message_count.reserve(topics_names_to_info_.size());
  metadata_.message_count = 0;

  for (const auto & topic : topics_names_to_info_) {
    metadata_.topics_with_message_count.push_back(topic.second);
    metadata_.message_count += topic.second.message_count;
  }
}

void SequentialWriter::write_messages(
  const std::vector<std::shared_ptr<const rosbag2_storage::SerializedBagMessage>> & messages)
{
  if (messages.empty()) {
    return;
  }
  storage_->write(messages);
  std::lock_guard<std::mutex> lock(topics_info_mutex_);
  for (const auto & msg : messages) {
    if (topics_names_to_info_.find(msg->topic_name) != topics_names_to_info_.end()) {
      topics_names_to_info_[msg->topic_name].message_count++;
    }
  }
}

void SequentialWriter::add_event_callbacks(const bag_events::WriterEventCallbacks & callbacks)
{
  if (callbacks.write_split_callback) {
    callback_manager_.add_event_callback(
      callbacks.write_split_callback,
      bag_events::BagEvent::WRITE_SPLIT);
  }
}

}  // namespace writers
}  // namespace rosbag2_cpp<|MERGE_RESOLUTION|>--- conflicted
+++ resolved
@@ -115,30 +115,14 @@
     converter_ = std::make_unique<Converter>(converter_options, converter_factory_);
   }
 
-<<<<<<< HEAD
-  rcpputils::fs::path storage_path(storage_options.uri);
-  if (!storage_path.is_directory()) {
-      bool dir_created = rcpputils::fs::create_directories(storage_path);
+   fs::path storage_path(storage_options.uri);
+  if (fs::is_directory(storage_path)) {
+      bool dir_created = fs::create_directories(storage_path);
       if (!dir_created) {
         std::stringstream error;
         error << "Failed to create bag directory (" << storage_path.string() << ").";
         throw std::runtime_error{error.str()};
       }
-=======
-  fs::path storage_path(storage_options.uri);
-  if (fs::is_directory(storage_path)) {
-    std::stringstream error;
-    error << "Bag directory already exists (" << storage_path.string() <<
-      "), can't overwrite existing bag";
-    throw std::runtime_error{error.str()};
-  }
-
-  bool dir_created = fs::create_directories(storage_path);
-  if (!dir_created) {
-    std::stringstream error;
-    error << "Failed to create bag directory (" << storage_path.string() << ").";
-    throw std::runtime_error{error.str()};
->>>>>>> 6e82f52f
   }
 
   storage_options_.uri = format_storage_uri(base_folder_, 0);
@@ -325,19 +309,12 @@
 
   // Create the file name with date, time, and storage count
   std::stringstream storage_file_name;
-<<<<<<< HEAD
-  storage_file_name << rcpputils::fs::path(base_folder).filename().string()
+  storage_file_name << fs::path(base_folder).filename().generic_string()
                     << "_" << date_time_stream.str()
                     << "_" << storage_count;
 
   // Combine the base folder and the file name
-  return (rcpputils::fs::path(base_folder) / storage_file_name.str()).string();
-=======
-  storage_file_name << fs::path(base_folder).filename().generic_string() << "_" <<
-    storage_count;
-
   return (fs::path(base_folder) / storage_file_name.str()).generic_string();
->>>>>>> 6e82f52f
 }
 
 
